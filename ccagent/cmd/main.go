package main

import (
	"encoding/json"
	"fmt"
	"io"
	"log/slog"
	"net/http"
	"net/url"
	"os"
	"os/signal"
	"path/filepath"
	"time"

	"ccagent/clients"
	"ccagent/core/log"
	"ccagent/services"
	"ccagent/usecases"

	"github.com/gorilla/websocket"
	"github.com/jessevdk/go-flags"
)

type CmdRunner struct {
	configService  *services.ConfigService
	sessionService *services.SessionService
	claudeService  *services.ClaudeService
	gitUseCase     *usecases.GitUseCase
	verbose        bool
}

func NewCmdRunner(anthroApiKey string, permissionMode string, verbose bool) *CmdRunner {
	log.Info("📋 Starting to initialize CmdRunner")
	configService := services.NewConfigService()
	sessionService := services.NewSessionService()
	claudeClient := clients.NewClaudeClient(anthroApiKey, permissionMode)
	claudeService := services.NewClaudeService(claudeClient)
	gitClient := clients.NewGitClient()
	gitUseCase := usecases.NewGitUseCase(gitClient, claudeService)

	log.Info("📋 Completed successfully - initialized CmdRunner with all services")
	return &CmdRunner{
		configService:  configService,
		sessionService: sessionService,
		claudeService:  claudeService,
		gitUseCase:     gitUseCase,
		verbose:        verbose,
	}
}

type Options struct {
	Verbose            bool   `short:"v" long:"verbose" description:"Enable verbose logging"`
	BypassPermissions  bool   `long:"bypassPermissions" description:"Use bypassPermissions mode for Claude (WARNING: Only use in controlled sandbox environments)"`
}


func main() {
	var opts Options
	parser := flags.NewParser(&opts, flags.Default)

	_, err := parser.Parse()
	if err != nil {
		if flagsErr, ok := err.(*flags.Error); ok && flagsErr.Type == flags.ErrHelp {
			os.Exit(0)
		}
		fmt.Fprintf(os.Stderr, "Error: %v\n", err)
		os.Exit(1)
	}

	if opts.Verbose {
		log.SetLevel(slog.LevelInfo)
	}

	// Validate ANTHROPIC_API_KEY environment variable
	anthroApiKey := os.Getenv("ANTHROPIC_API_KEY")
	if anthroApiKey == "" {
		fmt.Fprintf(os.Stderr, "Error: ANTHROPIC_API_KEY environment variable is required but not set\n")
		os.Exit(1)
	}

	// Validate CCAGENT_API_KEY environment variable
	ccagentApiKey := os.Getenv("CCAGENT_API_KEY")
	if ccagentApiKey == "" {
		fmt.Fprintf(os.Stderr, "Error: CCAGENT_API_KEY environment variable is required but not set\n")
		os.Exit(1)
	}

	// Determine permission mode based on flag
	permissionMode := "acceptEdits"
	if opts.BypassPermissions {
		permissionMode = "bypassPermissions"
		fmt.Fprintf(os.Stderr, "Warning: --bypassPermissions flag should only be used in a controlled, sandbox environment. Otherwise, anyone from Slack will have access to your entire system\n")
	}

	cmdRunner := NewCmdRunner(anthroApiKey, permissionMode, opts.Verbose)

	_, err = cmdRunner.configService.InitCCAgentConfig()
	if err != nil {
		fmt.Fprintf(os.Stderr, "Error initializing CCAgent config: %v\n", err)
		os.Exit(1)
	}

	// Validate Git environment before starting
	err = cmdRunner.gitUseCase.ValidateGitEnvironment()
	if err != nil {
		fmt.Fprintf(os.Stderr, "Git environment validation failed: %v\n", err)
		os.Exit(1)
	}

	// Get WebSocket URL from environment variable with default fallback
	wsURL := os.Getenv("CCAGENT_WS_API_URL")
	if wsURL == "" {
		wsURL = "wss://claudecontrol.onrender.com/ws"
	}

	// Start WebSocket client
	err = cmdRunner.startWebSocketClient(wsURL, ccagentApiKey)
	if err != nil {
		fmt.Fprintf(os.Stderr, "Error starting WebSocket client: %v\n", err)
		os.Exit(1)
	}
}

func (cr *CmdRunner) startWebSocketClient(serverURL, apiKey string) error {
	log.Info("📋 Starting to connect to WebSocket server at %s", serverURL)
	u, err := url.Parse(serverURL)
	if err != nil {
		return fmt.Errorf("invalid URL: %w", err)
	}

	// Set up global interrupt handling
	interrupt := make(chan os.Signal, 1)
	signal.Notify(interrupt, os.Interrupt)

	// Retry intervals in seconds: 5, 10, 20, 30, 60, 120
	retryIntervals := []time.Duration{
		5 * time.Second,
		10 * time.Second,
		20 * time.Second,
		30 * time.Second,
		60 * time.Second,
		120 * time.Second,
	}

	for {
		conn, connected := cr.connectWithRetry(u.String(), apiKey, retryIntervals, interrupt)
		if conn == nil {
			select {
			case <-interrupt:
				log.Info("🔌 Interrupt received during connection attempts, shutting down")
				return nil
			default:
				log.Info("❌ All retry attempts exhausted, shutting down")
				return fmt.Errorf("failed to connect after all retry attempts")
			}
		}

		if !connected {
			select {
			case <-interrupt:
				log.Info("🔌 Interrupt received, shutting down")
				return nil
			default:
				continue // Retry loop will handle reconnection
			}
		}

		log.Info("✅ Connected to WebSocket server")

		done := make(chan struct{})
		reconnect := make(chan struct{})

		// Start message reading goroutine
		go func() {
			defer close(done)
			for {
				var msg UnknownMessage
				err := conn.ReadJSON(&msg)
				if err != nil {
					log.Info("❌ Read error: %v", err)
					// WebSocket read errors don't have SlackMessageID context
					cr.sendSystemMessage(conn, fmt.Sprintf("ccagent encountered error: %v", err), "")
					close(reconnect)
					return
				}

				log.Info("📨 Received message type: %s", msg.Type)
				cr.handleMessage(msg, conn)
			}
		}()

		// Main loop for this connection
		shouldExit := false
		for {
			select {
			case <-done:
				// Connection closed, trigger reconnection
				conn.Close()
				log.Info("🔄 Connection lost, attempting to reconnect...")
				break
			case <-reconnect:
				// Connection lost from read goroutine, trigger reconnection
				conn.Close()
				log.Info("🔄 Connection lost, attempting to reconnect...")
				break
			case <-interrupt:
				log.Info("🔌 Interrupt received, closing connection...")

				err := conn.WriteMessage(websocket.CloseMessage, websocket.FormatCloseMessage(websocket.CloseNormalClosure, ""))
				if err != nil {
					log.Info("❌ Failed to send close message: %v", err)
				}

				select {
				case <-done:
				case <-time.After(time.Second):
				}
				conn.Close()
				shouldExit = true
			}
			break
		}

		if shouldExit {
			return nil
		}
	}
}

func (cr *CmdRunner) connectWithRetry(serverURL, apiKey string, retryIntervals []time.Duration, interrupt <-chan os.Signal) (*websocket.Conn, bool) {
	log.Info("🔌 Attempting to connect to WebSocket server at %s", serverURL)

	headers := http.Header{
		"X-CCAGENT-API-KEY": []string{apiKey},
	}
	conn, _, err := websocket.DefaultDialer.Dial(serverURL, headers)
	if err == nil {
		return conn, true
	}

	log.Info("❌ Initial connection failed: %v", err)
	log.Info("🔄 Starting retry sequence with exponential backoff...")

	for attempt, interval := range retryIntervals {
		log.Info("⏱️ Waiting %v before retry attempt %d/%d", interval, attempt+1, len(retryIntervals))

		// Use select to wait for either timeout or interrupt
		timer := time.NewTimer(interval)
		select {
		case <-timer.C:
			// Timer expired, continue with retry
		case <-interrupt:
			timer.Stop()
			log.Info("🔌 Interrupt received during retry wait, aborting")
			return nil, false
		}

		log.Info("🔌 Retry attempt %d/%d: connecting to %s", attempt+1, len(retryIntervals), serverURL)
		conn, _, err := websocket.DefaultDialer.Dial(serverURL, headers)
		if err == nil {
			log.Info("✅ Successfully connected on retry attempt %d/%d", attempt+1, len(retryIntervals))
			return conn, true
		}

		log.Info("❌ Retry attempt %d/%d failed: %v", attempt+1, len(retryIntervals), err)
	}

	log.Info("💀 All %d retry attempts failed, giving up", len(retryIntervals))
	return nil, false
}

func (cr *CmdRunner) setupConversationLogging(slackMessageID string) (*os.File, error) {
	// Create .ccagent/logs directory if it doesn't exist
	logsDir := ".ccagent/logs"
	if err := os.MkdirAll(logsDir, 0755); err != nil {
		return nil, fmt.Errorf("failed to create logs directory: %w", err)
	}

	// Create log file with timestamp and conversation ID
	timestamp := time.Now().Format("20060102-150405")
	logFileName := fmt.Sprintf("%s-%s.log", timestamp, slackMessageID)
	logFilePath := filepath.Join(logsDir, logFileName)

	logFile, err := os.OpenFile(logFilePath, os.O_CREATE|os.O_WRONLY|os.O_APPEND, 0644)
	if err != nil {
		return nil, fmt.Errorf("failed to create log file: %w", err)
	}

	// Setup dual writer based on verbose flag
	if cr.verbose {
		// Write to both stdout and file
		writer := io.MultiWriter(os.Stdout, logFile)
		log.SetWriter(writer)
	} else {
		// Write only to file
		log.SetWriter(logFile)
	}

	return logFile, nil
}

func (cr *CmdRunner) handleMessage(msg UnknownMessage, conn *websocket.Conn) {
	switch msg.Type {
	case MessageTypeStartConversation:
		if err := cr.handleStartConversation(msg, conn); err != nil {
			// Extract SlackMessageID from payload for error reporting
			var payload StartConversationPayload
			slackMessageID := ""
			if unmarshalErr := unmarshalPayload(msg.Payload, &payload); unmarshalErr == nil {
				slackMessageID = payload.SlackMessageID
			}
			cr.sendSystemMessage(conn, fmt.Sprintf("ccagent encountered error: %v", err), slackMessageID)
		}
	case MessageTypeUserMessage:
		if err := cr.handleUserMessage(msg, conn); err != nil {
			// Extract SlackMessageID from payload for error reporting
			var payload UserMessagePayload
			slackMessageID := ""
			if unmarshalErr := unmarshalPayload(msg.Payload, &payload); unmarshalErr == nil {
				slackMessageID = payload.SlackMessageID
			}
			cr.sendSystemMessage(conn, fmt.Sprintf("ccagent encountered error: %v", err), slackMessageID)
		}
	case MessageTypeJobUnassigned:
		if err := cr.handleJobUnassigned(msg, conn); err != nil {
			// JobUnassigned doesn't have SlackMessageID, so use empty string
			cr.sendSystemMessage(conn, fmt.Sprintf("ccagent encountered error: %v", err), "")
		}
	default:
		log.Info("⚠️ Unhandled message type: %s", msg.Type)
	}
}

func (cr *CmdRunner) handleStartConversation(msg UnknownMessage, conn *websocket.Conn) error {
	log.Info("📋 Starting to handle start conversation message")
	var payload StartConversationPayload
	if err := unmarshalPayload(msg.Payload, &payload); err != nil {
		log.Info("❌ Failed to unmarshal start conversation payload: %v", err)
		return fmt.Errorf("failed to unmarshal start conversation payload: %w", err)
	}

	// Setup conversation logging
	_, err := cr.setupConversationLogging(payload.SlackMessageID)
	if err != nil {
		log.Error("❌ Failed to setup conversation logging: %v", err)
		return fmt.Errorf("failed to setup conversation logging: %w", err)
	}

	log.Info("🚀 Starting new conversation with message: %s", payload.Message)

	// Prepare Git environment for new conversation - FAIL if this doesn't work
	if err := cr.gitUseCase.PrepareForNewConversation(payload.Message); err != nil {
		log.Error("❌ Failed to prepare Git environment: %v", err)
		return fmt.Errorf("failed to prepare Git environment: %w", err)
	}

	behaviourInstructions := `You are a claude code instance which will be referred to by the user as "Claude Control" for this session. When someone calls you claude control, they refer to you.

You are being interacted with over Slack (the software). I want you to adjust your responses to account for this. In particular:
- CRITICAL: Keep ALL responses under 800 characters maximum - this is a hard limit for Slack readability
- Focus on high-level summaries and avoid implementation details unless specifically requested
- Structure your responses in sections split via bold text instead of using markdown headings because slack doesnt support markdown headings
- Use the following Markdown formatting rules for all of your responses:
	- Bold text: *example*
	- Italic text: _example_
	- Strikethrough text: ~example~
	- Block quotes: > example
	- Bulleted list - - one\n - two\n - three
	- Inline code blocks: ` + "`example`" + `
	- Full code blocks: ` + "```example```" + `
- Do not use any other sort of markdown format except the ones listed above
- Do not show any specific language in code blocks because Slack doesn't support syntax highlighting
    - This is incorrect - ` + "```python\nexample\n```" + `
    - This is correct - ` + "```\nexample\n```" + `
- Especially be careful when using bold text:
    - This is incorrect - **example**
	- This is correct - *example*
- Use emojis liberally to draw attention to the relevant pieces of your message that are most important
- Be more explicit about errors and failures with clear emoji indicators
- Use clear file paths with line numbers for easy navigation

<<<<<<< HEAD
IMPORTANT: If you are editing a pull request description, never include or override the "Generated with [Claude Control](<http://claudecontrol.com|claudecontrol.com>) from [this slack thread]" footer. The system will add this footer automatically. Do not include any "Generated with Claude Code" or similar footer text in PR descriptions.
=======
IMPORTANT: If you are editing a pull request description, never include or override the "Generated with [Claude Control](https://claudecontrol.com) from this [slack thread]" footer. The system will add this footer automatically. Do not include any "Generated with Claude Code" or similar footer text in PR descriptions.
>>>>>>> fa367d3d
`

	output, err := cr.claudeService.StartNewConversationWithSystemPrompt(payload.Message, behaviourInstructions, ".ccagent/claude")
	if err != nil {
		log.Info("❌ Error starting Claude session: %v", err)
		return fmt.Errorf("error starting Claude session: %w", err)
	}

	// Auto-commit changes if needed
	commitResult, err := cr.gitUseCase.AutoCommitChangesIfNeeded(payload.SlackMessageLink)
	if err != nil {
		log.Info("❌ Auto-commit failed: %v", err)
		return fmt.Errorf("auto-commit failed: %w", err)
	}

	// Send assistant response back first
	response := UnknownMessage{
		Type: MessageTypeAssistantMessage,
		Payload: AssistantMessagePayload{
			Message:        output,
			SlackMessageID: payload.SlackMessageID,
		},
	}

	if err := conn.WriteJSON(response); err != nil {
		log.Info("❌ Failed to send assistant response: %v", err)
		return fmt.Errorf("failed to send assistant response: %w", err)
	}

	log.Info("🤖 Sent assistant response")

	// Send system message after assistant message for git activity
	if err := cr.sendGitActivitySystemMessage(conn, commitResult, payload.SlackMessageID); err != nil {
		log.Info("❌ Failed to send git activity system message: %v", err)
		return fmt.Errorf("failed to send git activity system message: %w", err)
	}

	// Validate and restore PR description footer if needed
	if err := cr.gitUseCase.ValidateAndRestorePRDescriptionFooter(payload.SlackMessageLink); err != nil {
		log.Info("❌ Failed to validate PR description footer: %v", err)
		return fmt.Errorf("failed to validate PR description footer: %w", err)
	}

	log.Info("📋 Completed successfully - handled start conversation message")
	return nil
}

func (cr *CmdRunner) handleUserMessage(msg UnknownMessage, conn *websocket.Conn) error {
	log.Info("📋 Starting to handle user message")
	var payload UserMessagePayload
	if err := unmarshalPayload(msg.Payload, &payload); err != nil {
		log.Info("❌ Failed to unmarshal user message payload: %v", err)
		return fmt.Errorf("failed to unmarshal user message payload: %w", err)
	}

	log.Info("💬 Continuing conversation with message: %s", payload.Message)

	// For now, we'll use a dummy session ID since ContinueSession isn't working properly
	// according to the comment in claude.go
	output, err := cr.claudeService.ContinueConversation("dummy-session", payload.Message)
	if err != nil {
		log.Info("❌ Error continuing Claude session: %v", err)
		return fmt.Errorf("error continuing Claude session: %w", err)
	}

	// Auto-commit changes if needed
	commitResult, err := cr.gitUseCase.AutoCommitChangesIfNeeded(payload.SlackMessageLink)
	if err != nil {
		log.Info("❌ Auto-commit failed: %v", err)
		return fmt.Errorf("auto-commit failed: %w", err)
	}

	// Send assistant response back first
	response := UnknownMessage{
		Type: MessageTypeAssistantMessage,
		Payload: AssistantMessagePayload{
			Message:        output,
			SlackMessageID: payload.SlackMessageID,
		},
	}

	if err := conn.WriteJSON(response); err != nil {
		log.Info("❌ Failed to send assistant response: %v", err)
		return fmt.Errorf("failed to send assistant response: %w", err)
	}

	log.Info("🤖 Sent assistant response")

	// Send system message after assistant message for git activity
	if err := cr.sendGitActivitySystemMessage(conn, commitResult, payload.SlackMessageID); err != nil {
		log.Info("❌ Failed to send git activity system message: %v", err)
		return fmt.Errorf("failed to send git activity system message: %w", err)
	}

	// Validate and restore PR description footer if needed
	if err := cr.gitUseCase.ValidateAndRestorePRDescriptionFooter(payload.SlackMessageLink); err != nil {
		log.Info("❌ Failed to validate PR description footer: %v", err)
		return fmt.Errorf("failed to validate PR description footer: %w", err)
	}

	log.Info("📋 Completed successfully - handled user message")
	return nil
}

func (cr *CmdRunner) handleJobUnassigned(msg UnknownMessage, _ *websocket.Conn) error {
	log.Info("📋 Starting to handle job unassigned message")
	var payload JobUnassignedPayload
	if err := unmarshalPayload(msg.Payload, &payload); err != nil {
		log.Info("❌ Failed to unmarshal job unassigned payload: %v", err)
		return fmt.Errorf("failed to unmarshal job unassigned payload: %w", err)
	}

	log.Info("🚫 Job has been unassigned from this agent")
	log.Info("📋 Completed successfully - handled job unassigned message")
	return nil
}

func (cr *CmdRunner) sendSystemMessage(conn *websocket.Conn, message, slackMessageID string) error {
	systemMsg := UnknownMessage{
		Type: MessageTypeSystemMessage,
		Payload: SystemMessagePayload{
			Message:        message,
			SlackMessageID: slackMessageID,
		},
	}

	if err := conn.WriteJSON(systemMsg); err != nil {
		log.Info("❌ Failed to send system message: %v", err)
		return err
	}

	log.Info("⚙️ Sent system message: %s", message)
	return nil
}

func (cr *CmdRunner) sendGitActivitySystemMessage(conn *websocket.Conn, commitResult *usecases.AutoCommitResult, slackMessageID string) error {
	if commitResult == nil {
		return nil
	}

	if commitResult.JustCreatedPR && commitResult.PullRequestLink != "" {
		// New PR created
		message := fmt.Sprintf("Agent opened a <%s|pull request>", commitResult.PullRequestLink)
		if err := cr.sendSystemMessage(conn, message, slackMessageID); err != nil {
			log.Info("❌ Failed to send PR creation system message: %v", err)
			return fmt.Errorf("failed to send PR creation system message: %w", err)
		}
	} else if !commitResult.JustCreatedPR && commitResult.CommitHash != "" && commitResult.RepositoryURL != "" {
		// Commit added to existing PR
		shortHash := commitResult.CommitHash
		if len(shortHash) > 7 {
			shortHash = shortHash[:7]
		}
		commitURL := fmt.Sprintf("%s/commit/%s", commitResult.RepositoryURL, commitResult.CommitHash)
		message := fmt.Sprintf("New commit added: <%s|%s>", commitURL, shortHash)
		if err := cr.sendSystemMessage(conn, message, slackMessageID); err != nil {
			log.Info("❌ Failed to send commit system message: %v", err)
			return fmt.Errorf("failed to send commit system message: %w", err)
		}
	}

	return nil
}

func unmarshalPayload(payload any, target any) error {
	if payload == nil {
		return nil
	}

	payloadBytes, err := json.Marshal(payload)
	if err != nil {
		return err
	}

	return json.Unmarshal(payloadBytes, target)
}<|MERGE_RESOLUTION|>--- conflicted
+++ resolved
@@ -379,11 +379,7 @@
 - Be more explicit about errors and failures with clear emoji indicators
 - Use clear file paths with line numbers for easy navigation
 
-<<<<<<< HEAD
-IMPORTANT: If you are editing a pull request description, never include or override the "Generated with [Claude Control](<http://claudecontrol.com|claudecontrol.com>) from [this slack thread]" footer. The system will add this footer automatically. Do not include any "Generated with Claude Code" or similar footer text in PR descriptions.
-=======
 IMPORTANT: If you are editing a pull request description, never include or override the "Generated with [Claude Control](https://claudecontrol.com) from this [slack thread]" footer. The system will add this footer automatically. Do not include any "Generated with Claude Code" or similar footer text in PR descriptions.
->>>>>>> fa367d3d
 `
 
 	output, err := cr.claudeService.StartNewConversationWithSystemPrompt(payload.Message, behaviourInstructions, ".ccagent/claude")
