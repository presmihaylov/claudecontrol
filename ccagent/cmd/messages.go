package main

// Message types
const (
	MessageTypeStartConversation         = "start_conversation_v1"
	MessageTypeStartConversationResponse = "start_conversation_response_v1"
	MessageTypeUserMessage               = "user_message_v1"
	MessageTypeAssistantMessage          = "assistant_message_v1"
	MessageTypeJobUnassigned             = "job_unassigned_v1"
	MessageTypeSystemMessage             = "system_message_v1"
)

type UnknownMessage struct {
	Type    string `json:"type"`
	Payload any    `json:"payload,omitempty"`
}

type StartConversationPayload struct {
	Message        string `json:"message"`
	SlackMessageID string `json:"slack_message_id"`
}

type StartConversationResponsePayload struct {
	SessionID string `json:"sessionID"`
	Message   string `json:"message"`
}

type UserMessagePayload struct {
	Message        string `json:"message"`
	SlackMessageID string `json:"slack_message_id"`
}

type AssistantMessagePayload struct {
	Message        string `json:"message"`
	SlackMessageID string `json:"slack_message_id"`
}

type JobUnassignedPayload struct{}

type SystemMessagePayload struct {
<<<<<<< HEAD
	Message string `json:"message"`
=======
	Message        string `json:"message"`
	SlackMessageID string `json:"slack_message_id"`
>>>>>>> 7674a9e9
}<|MERGE_RESOLUTION|>--- conflicted
+++ resolved
@@ -38,10 +38,6 @@
 type JobUnassignedPayload struct{}
 
 type SystemMessagePayload struct {
-<<<<<<< HEAD
-	Message string `json:"message"`
-=======
 	Message        string `json:"message"`
 	SlackMessageID string `json:"slack_message_id"`
->>>>>>> 7674a9e9
 }