package usecases

import (
	"context"
	"fmt"
	"log"
	"slices"
	"sort"
	"strings"

	"github.com/slack-go/slack"

	"ccbackend/clients"
	"ccbackend/core"
	"ccbackend/models"
	"ccbackend/services"
	"ccbackend/utils"
)

type CoreUseCase struct {
	wsClient                 *clients.WebSocketClient
	agentsService            *services.AgentsService
	jobsService              *services.JobsService
	slackIntegrationsService *services.SlackIntegrationsService
}

func NewCoreUseCase(wsClient *clients.WebSocketClient, agentsService *services.AgentsService, jobsService *services.JobsService, slackIntegrationsService *services.SlackIntegrationsService) *CoreUseCase {
	return &CoreUseCase{
		wsClient:                 wsClient,
		agentsService:            agentsService,
		jobsService:              jobsService,
		slackIntegrationsService: slackIntegrationsService,
	}
}

func (s *CoreUseCase) getSlackClientForIntegration(slackIntegrationID string) (*slack.Client, error) {
	integration, err := s.slackIntegrationsService.GetSlackIntegrationByID(slackIntegrationID)
	if err != nil {
		return nil, fmt.Errorf("failed to get slack integration: %w", err)
	}

	return slack.New(integration.SlackAuthToken), nil
}

func (s *CoreUseCase) validateJobBelongsToAgent(agentID, jobID string, slackIntegrationID string) error {
	agentJobs, err := s.agentsService.GetActiveAgentJobAssignments(agentID, slackIntegrationID)
	if err != nil {
		return fmt.Errorf("failed to get jobs for agent: %w", err)
	}
	if slices.Contains(agentJobs, jobID) {
		log.Printf("✅ Agent %s is assigned to job %s", agentID, jobID)
		return nil
	}

	log.Printf("❌ Agent %s is not assigned to job %s", agentID, jobID)
	return fmt.Errorf("agent %s is not assigned to job %s", agentID, jobID)
}

func (s *CoreUseCase) ProcessAssistantMessage(clientID string, payload models.AssistantMessagePayload, slackIntegrationID string) error {
	log.Printf("📋 Starting to process assistant message from client %s: %s", clientID, payload.Message)

	// Get the agent by WebSocket connection ID
	agent, err := s.agentsService.GetAgentByWSConnectionID(clientID, slackIntegrationID)
	if err != nil {
		log.Printf("❌ Failed to find agent for client %s: %v", clientID, err)
		return fmt.Errorf("failed to find agent for client: %w", err)
	}

	// Get the specific job from the payload to find the Slack thread information
	utils.AssertInvariant(payload.JobID != "", "JobID is empty in AssistantMessage payload")

	jobID := payload.JobID
	job, err := s.jobsService.GetJobByID(jobID, slackIntegrationID)
	if err != nil {
		log.Printf("❌ Failed to get job %s: %v", jobID, err)
		return fmt.Errorf("failed to get job: %w", err)
	}

	// Validate that this agent is actually assigned to this job
	if err := s.validateJobBelongsToAgent(agent.ID, jobID, slackIntegrationID); err != nil {
		return err
	}

	log.Printf("📤 Sending assistant message to Slack thread %s in channel %s", job.SlackThreadTS, job.SlackChannelID)

	// Handle empty message from Claude
	messageToSend := payload.Message
	if strings.TrimSpace(messageToSend) == "" {
		messageToSend = "(agent sent empty response)"
		log.Printf("⚠️ Agent sent empty response, using fallback message")
	}

	// Send assistant message to Slack
	if err := s.sendSlackMessage(slackIntegrationID, job.SlackChannelID, job.SlackThreadTS, messageToSend); err != nil {
		return fmt.Errorf("❌ Failed to send assistant message to Slack: %v", err)
	}

	// Update job timestamp to track activity
	if err := s.jobsService.UpdateJobTimestamp(job.ID, slackIntegrationID); err != nil {
		log.Printf("⚠️ Failed to update job timestamp for job %s: %v", job.ID, err)
	}

	// Update the ProcessedSlackMessage status to COMPLETED
	utils.AssertInvariant(payload.SlackMessageID != "", "SlackMessageID is empty")

	messageID := payload.SlackMessageID

	updatedMessage, err := s.jobsService.UpdateProcessedSlackMessage(messageID, models.ProcessedSlackMessageStatusCompleted, slackIntegrationID)
	if err != nil {
		return fmt.Errorf("failed to update processed slack message status: %w", err)
	}

	// Add completed emoji reaction
	// For top-level messages (where SlackTS equals SlackThreadTS), only set white_check_mark on job completion
	// For other messages, set white_check_mark immediately when processed
	isTopLevelMessage := updatedMessage.SlackTS == job.SlackThreadTS
	if !isTopLevelMessage {
		reactionEmoji := DeriveMessageReactionFromStatus(models.ProcessedSlackMessageStatusCompleted)
		if err := s.updateSlackMessageReaction(updatedMessage.SlackChannelID, updatedMessage.SlackTS, reactionEmoji, slackIntegrationID); err != nil {
			return fmt.Errorf("failed to update slack message reaction: %w", err)
		}
	}

	// Check if this is the latest message in the job and add hand emoji if waiting for next steps
	latestMessage, err := s.jobsService.GetLatestProcessedMessageForJob(job.ID, slackIntegrationID)
	if err != nil {
		return fmt.Errorf("failed to get latest message for job: %w", err)
	}

	if latestMessage != nil && latestMessage.ID == messageID {
		// This is the latest message - agent is done processing, add hand emoji to top-level message
		if err := s.updateSlackMessageReaction(job.SlackChannelID, job.SlackThreadTS, "hand", slackIntegrationID); err != nil {
			log.Printf("⚠️ Failed to add hand emoji to job %s thread: %v", job.ID, err)
			return fmt.Errorf("failed to add hand emoji to job thread: %w", err)
		}
		log.Printf("✋ Added hand emoji to job %s - agent waiting for next steps", job.ID)
	}

	log.Printf("📋 Completed successfully - sent assistant message to Slack thread %s", job.SlackThreadTS)
	return nil
}

func (s *CoreUseCase) ProcessSystemMessage(clientID string, payload models.SystemMessagePayload, slackIntegrationID string) error {
	log.Printf("📋 Starting to process system message from client %s: %s", clientID, payload.Message)

	// Validate SlackMessageID is provided
	if payload.SlackMessageID == "" {
		log.Printf("⚠️ System message has no SlackMessageID, cannot determine target thread")
		return nil
	}

	messageID := payload.SlackMessageID

	// Get the ProcessedSlackMessage to find the correct channel and thread
	processedMessage, err := s.jobsService.GetProcessedSlackMessageByID(messageID, slackIntegrationID)
	if err != nil {
		log.Printf("❌ Failed to get processed slack message %s: %v", messageID, err)
		return fmt.Errorf("failed to get processed slack message: %w", err)
	}

	// Get the job to find the thread timestamp
	job, err := s.jobsService.GetJobByID(processedMessage.JobID, slackIntegrationID)
	if err != nil {
		log.Printf("❌ Failed to get job %s: %v", processedMessage.JobID, err)
		return fmt.Errorf("failed to get job: %w", err)
	}

	log.Printf("📤 Sending system message to Slack thread %s in channel %s", job.SlackThreadTS, processedMessage.SlackChannelID)

	// Send system message (gear emoji will be added automatically)
	if err := s.sendSystemMessage(slackIntegrationID, processedMessage.SlackChannelID, job.SlackThreadTS, payload.Message); err != nil {
		return fmt.Errorf("❌ Failed to send system message to Slack: %v", err)
	}

	// Update job timestamp to track activity
	if err := s.jobsService.UpdateJobTimestamp(job.ID, slackIntegrationID); err != nil {
		log.Printf("⚠️ Failed to update job timestamp for job %s: %v", job.ID, err)
	}

	log.Printf("📋 Completed successfully - sent system message to Slack thread %s", job.SlackThreadTS)
	return nil
}

func (s *CoreUseCase) ProcessProcessingSlackMessage(clientID string, payload models.ProcessingSlackMessagePayload, slackIntegrationID string) error {
	log.Printf("📋 Starting to process processing slack message notification from client %s", clientID)

	// Validate SlackMessageID is provided
	if payload.SlackMessageID == "" {
		log.Printf("⚠️ Processing slack message notification has no SlackMessageID")
		return fmt.Errorf("SlackMessageID is required")
	}

	messageID := payload.SlackMessageID

	// Get the ProcessedSlackMessage to find the correct channel and update emoji
	processedMessage, err := s.jobsService.GetProcessedSlackMessageByID(messageID, slackIntegrationID)
	if err != nil {
		log.Printf("❌ Failed to get processed slack message %s: %v", messageID, err)
		return fmt.Errorf("failed to get processed slack message: %w", err)
	}

	// Update the slack message reaction to show agent is now processing (eyes emoji)
	if err := s.updateSlackMessageReaction(processedMessage.SlackChannelID, processedMessage.SlackTS, "eyes", slackIntegrationID); err != nil {
		return fmt.Errorf("failed to update slack message reaction to eyes: %w", err)
	}

	log.Printf("📋 Completed successfully - updated slack message emoji to eyes for message %s", messageID)
	return nil
}

func (s *CoreUseCase) ProcessSlackMessageEvent(event models.SlackMessageEvent, slackIntegrationID string) error {
	log.Printf("📋 Starting to process Slack message event from %s in %s: %s", event.User, event.Channel, event.Text)

	// For thread replies, validate that a job exists first (don't create new jobs)
	if event.ThreadTS != "" {
		log.Printf("💬 Bot mentioned in ongoing thread %s in channel %s", event.ThreadTS, event.Channel)

		// Check if job exists for this thread - thread replies cannot create new jobs
		_, err := s.jobsService.GetJobBySlackThread(event.ThreadTS, event.Channel, slackIntegrationID)
		if err != nil {
			// Check if it's a "not found" error specifically
			if core.IsNotFoundError(err) {
				// Job not found for thread reply - send error message
				log.Printf("❌ No existing job found for thread reply in %s: %v", event.Channel, err)
				errorMessage := "Error: new jobs can only be started from top-level messages"
				return s.sendSystemMessage(slackIntegrationID, event.Channel, event.TS, errorMessage)
			}
			// Other error - propagate upstream
			log.Printf("❌ Failed to get job for thread reply in %s: %v", event.Channel, err)
			return fmt.Errorf("failed to get job for thread reply: %w", err)
		}
	} else {
		log.Printf("🆕 Bot mentioned at start of new thread in channel %s", event.Channel)
	}

	// Determine thread timestamp for job lookup/creation
	threadTS := event.TS
	if event.ThreadTS != "" {
		threadTS = event.ThreadTS
	}

	// Get or create job for this slack thread
	jobResult, err := s.jobsService.GetOrCreateJobForSlackThread(threadTS, event.Channel, event.User, slackIntegrationID)
	if err != nil {
		log.Printf("❌ Failed to get or create job for slack thread: %v", err)
		return fmt.Errorf("failed to get or create job for slack thread: %w", err)
	}

	job := jobResult.Job
	isNewConversation := jobResult.Status == models.JobCreationStatusCreated

	// Check if agents are available first
	connectedClientIDs := s.wsClient.GetClientIDs()
	connectedAgents, err := s.agentsService.GetConnectedActiveAgents(slackIntegrationID, connectedClientIDs)
	if err != nil {
		log.Printf("❌ Failed to check for connected agents: %v", err)
		return fmt.Errorf("failed to check for connected agents: %w", err)
	}

	var clientID string
	var messageStatus models.ProcessedSlackMessageStatus

	if len(connectedAgents) == 0 {
		// No agents available - queue the message
		log.Printf("⚠️ No available agents to handle Slack mention - queuing message")
		messageStatus = models.ProcessedSlackMessageStatusQueued
		clientID = "" // No agent assigned
	} else {
		// Agents available - assign job to agent
		clientID, err = s.getOrAssignAgentForJob(job, threadTS, slackIntegrationID)
		if err != nil {
			return fmt.Errorf("failed to get or assign agent for job: %w", err)
		}
		messageStatus = models.ProcessedSlackMessageStatusInProgress
	}

	// Store the Slack message as ProcessedSlackMessage with appropriate status
	processedMessage, err := s.jobsService.CreateProcessedSlackMessage(
		job.ID,
		event.Channel,
		event.TS,
		event.Text,
		slackIntegrationID,
		messageStatus,
	)
	if err != nil {
		return fmt.Errorf("failed to create processed slack message: %w", err)
	}

	// Add emoji reaction based on message status
	reactionEmoji := DeriveMessageReactionFromStatus(messageStatus)
	if err := s.updateSlackMessageReaction(processedMessage.SlackChannelID, processedMessage.SlackTS, reactionEmoji, slackIntegrationID); err != nil {
		return fmt.Errorf("failed to update slack message reaction: %w", err)
	}

	// Always add eyes emoji to top-level message to show agent is processing
	if err := s.updateSlackMessageReaction(job.SlackChannelID, job.SlackThreadTS, "eyes", slackIntegrationID); err != nil {
		return fmt.Errorf("failed to update top-level message reaction: %w", err)
	}
	log.Printf("👀 Updated top-level message with eyes emoji for job %s - agent processing message", job.ID)

	// If message was queued, don't send to agent yet - background processor will handle it
	if messageStatus == models.ProcessedSlackMessageStatusQueued {
		log.Printf("📋 Message queued for background processing - job %s", job.ID)
		log.Printf("📋 Completed successfully - processed Slack message event (queued)")
		return nil
	}

	// Send work to assigned agent
	if isNewConversation {
		if err := s.sendStartConversationToAgent(clientID, processedMessage); err != nil {
			return fmt.Errorf("failed to send start conversation message: %w", err)
		}
	} else {
		if err := s.sendUserMessageToAgent(clientID, processedMessage); err != nil {
			return fmt.Errorf("failed to send user message: %w", err)
		}
	}

	log.Printf("📋 Completed successfully - processed Slack message event")
	return nil
}

func (s *CoreUseCase) sendStartConversationToAgent(clientID string, message *models.ProcessedSlackMessage) error {
	// Get integration-specific Slack client
	slackClient, err := s.getSlackClientForIntegration(message.SlackIntegrationID)
	if err != nil {
		return fmt.Errorf("failed to get Slack client for integration: %w", err)
	}

	// Get job to access thread timestamp
	job, err := s.jobsService.GetJobByID(message.JobID, message.SlackIntegrationID)
	if err != nil {
		return fmt.Errorf("failed to get job: %w", err)
	}

	// Generate permalink for the thread's first message
	permalink, err := slackClient.GetPermalink(&slack.PermalinkParameters{
		Channel: message.SlackChannelID,
		Ts:      job.SlackThreadTS,
	})
	if err != nil {
		return fmt.Errorf("failed to get permalink for slack message: %w", err)
	}

	// Resolve user mentions in the message text before sending to agent
	resolvedText := utils.ResolveMentionsInSlackMessage(context.Background(), message.TextContent, slackClient)
	startConversationMessage := models.UnknownMessage{
		ID:   core.NewID("msg"),
		Type: models.MessageTypeStartConversation,
		Payload: models.StartConversationPayload{
			JobID:            message.JobID,
			Message:          resolvedText,
			SlackMessageID:   message.ID,
			SlackMessageLink: permalink,
		},
	}

	if err := s.wsClient.SendMessage(clientID, startConversationMessage); err != nil {
		return fmt.Errorf("failed to send start conversation message to client %s: %v", clientID, err)
	}
	log.Printf("🚀 Sent start conversation message to client %s", clientID)
	return nil
}

func (s *CoreUseCase) sendUserMessageToAgent(clientID string, message *models.ProcessedSlackMessage) error {
	// Get integration-specific Slack client
	slackClient, err := s.getSlackClientForIntegration(message.SlackIntegrationID)
	if err != nil {
		return fmt.Errorf("failed to get Slack client for integration: %w", err)
	}

	// Get job to access thread timestamp
	job, err := s.jobsService.GetJobByID(message.JobID, message.SlackIntegrationID)
	if err != nil {
		return fmt.Errorf("failed to get job: %w", err)
	}

	// Generate permalink for the thread's first message
	permalink, err := slackClient.GetPermalink(&slack.PermalinkParameters{
		Channel: message.SlackChannelID,
		Ts:      job.SlackThreadTS,
	})
	if err != nil {
		return fmt.Errorf("failed to get permalink for slack message: %w", err)
	}

	// Resolve user mentions in the message text before sending to agent
	resolvedText := utils.ResolveMentionsInSlackMessage(context.Background(), message.TextContent, slackClient)
	userMessage := models.UnknownMessage{
		ID:   core.NewID("msg"),
		Type: models.MessageTypeUserMessage,
		Payload: models.UserMessagePayload{
			JobID:            message.JobID,
			Message:          resolvedText,
			SlackMessageID:   message.ID,
			SlackMessageLink: permalink,
		},
	}

	if err := s.wsClient.SendMessage(clientID, userMessage); err != nil {
		return fmt.Errorf("failed to send user message to client %s: %v", clientID, err)
	}
	log.Printf("💬 Sent user message to client %s", clientID)
	return nil
}

func DeriveMessageReactionFromStatus(status models.ProcessedSlackMessageStatus) string {
	switch status {
	case models.ProcessedSlackMessageStatusInProgress:
		return "hourglass"
	case models.ProcessedSlackMessageStatusQueued:
		return "hourglass"
	case models.ProcessedSlackMessageStatusCompleted:
		return "white_check_mark"
	default:
		utils.AssertInvariant(false, "invalid status received")
		return ""
	}
}

func (s *CoreUseCase) updateSlackMessageReaction(channelID, messageTS, newEmoji, slackIntegrationID string) error {
	// Get integration-specific Slack client
	slackClient, err := s.getSlackClientForIntegration(slackIntegrationID)
	if err != nil {
		return fmt.Errorf("failed to get Slack client for integration: %w", err)
	}

	// Remove existing reactions
<<<<<<< HEAD
	reactionsToRemove := []string{"eyes", "hourglass", "white_check_mark", "x"}
=======
	reactionsToRemove := []string{"eyes", "hourglass", "white_check_mark", "hand"}
>>>>>>> 19184d3c
	for _, emoji := range reactionsToRemove {
		if err := slackClient.RemoveReaction(emoji, slack.ItemRef{
			Channel:   channelID,
			Timestamp: messageTS,
		}); err != nil {
			// Check if it's a no_reaction error (reaction doesn't exist)
			if strings.Contains(err.Error(), "no_reaction") {
				// Ignore no_reaction error and continue
				log.Printf("Note: %s reaction not found on message %s, skipping removal", emoji, messageTS)
				continue
			}
			return fmt.Errorf("failed to remove %s reaction: %w", emoji, err)
		}
	}

	// Add the new reaction
	if newEmoji != "" {
		if err := slackClient.AddReaction(newEmoji, slack.ItemRef{
			Channel:   channelID,
			Timestamp: messageTS,
		}); err != nil {
			return fmt.Errorf("failed to add %s reaction: %w", newEmoji, err)
		}
	}

	return nil
}

func (s *CoreUseCase) getOrAssignAgentForJob(job *models.Job, threadTS, slackIntegrationID string) (string, error) {
	// Check if this job is already assigned to an agent
	existingAgent, err := s.agentsService.GetAgentByJobID(job.ID, slackIntegrationID)
	if err != nil {
		// Some error occurred
		log.Printf("❌ Failed to check for existing agent assignment: %v", err)
		return "", fmt.Errorf("failed to check for existing agent assignment: %w", err)
	}

	if existingAgent == nil {
		// Job not assigned to any agent yet - need to assign to an available agent
		return s.assignJobToAvailableAgent(job, threadTS, slackIntegrationID)
	}

	// Job is already assigned to an agent - verify it still has an active connection
	connectedClientIDs := s.wsClient.GetClientIDs()
	if s.agentsService.CheckAgentHasActiveConnection(existingAgent, connectedClientIDs) {
		log.Printf("🔄 Job %s already assigned to agent %s with active connection, routing message to existing agent", job.ID, existingAgent.ID)
		return existingAgent.WSConnectionID, nil
	}

	// Existing agent doesn't have active connection - return error to signal no available agents
	log.Printf("⚠️ Job %s assigned to agent %s but no active WebSocket connection found", job.ID, existingAgent.ID)
	return "", fmt.Errorf("no active agents available for job assignment")
}

// assignJobToAvailableAgent attempts to assign a job to the least loaded available agent
// Returns the WebSocket client ID if successful, empty string if no agents available, or error on failure
func (s *CoreUseCase) assignJobToAvailableAgent(job *models.Job, threadTS, slackIntegrationID string) (string, error) {
	log.Printf("📝 Job %s not yet assigned, looking for any active agent", job.ID)

	clientID, assigned, err := s.tryAssignJobToAgent(job.ID, slackIntegrationID)
	if err != nil {
		return "", err
	}

	if !assigned {
		log.Printf("⚠️ No agents have active WebSocket connections")
		return "", fmt.Errorf("no agents with active WebSocket connections available for job assignment")
	}

	log.Printf("✅ Assigned job %s to agent for slack thread %s (agent can handle multiple jobs)", job.ID, threadTS)
	return clientID, nil
}

// tryAssignJobToAgent is a reusable function that attempts to assign a job to the least loaded available agent
// Returns (clientID, wasAssigned, error) where:
// - clientID: WebSocket connection ID of assigned agent (empty if not assigned)
// - wasAssigned: true if job was successfully assigned to an agent, false if no agents available
// - error: any error that occurred during the assignment process
func (s *CoreUseCase) tryAssignJobToAgent(jobID string, slackIntegrationID string) (string, bool, error) {
	// First check if this job is already assigned to an agent
	existingAgent, err := s.agentsService.GetAgentByJobID(jobID, slackIntegrationID)
	if err != nil {
		return "", false, fmt.Errorf("failed to check for existing agent assignment: %w", err)
	}

	if existingAgent != nil {
		// Job is already assigned - check if agent still has active connection
		connectedClientIDs := s.wsClient.GetClientIDs()
		if s.agentsService.CheckAgentHasActiveConnection(existingAgent, connectedClientIDs) {
			log.Printf("🔄 Job %s already assigned to agent %s with active connection", jobID, existingAgent.ID)
			return existingAgent.WSConnectionID, true, nil
		}
		// Agent no longer has active connection - job remains assigned but can't process
		log.Printf("⚠️ Job %s assigned to agent %s but no active connection", jobID, existingAgent.ID)
		return "", false, nil
	}

	// Job not assigned - proceed with assignment
	// Get active WebSocket connections first
	connectedClientIDs := s.wsClient.GetClientIDs()
	log.Printf("🔍 Found %d connected WebSocket clients", len(connectedClientIDs))

	// Get only agents with active connections using centralized service method
	connectedAgents, err := s.agentsService.GetConnectedActiveAgents(slackIntegrationID, connectedClientIDs)
	if err != nil {
		log.Printf("❌ Failed to get connected active agents: %v", err)
		return "", false, fmt.Errorf("failed to get connected active agents: %w", err)
	}

	if len(connectedAgents) == 0 {
		log.Printf("⚠️ No agents have active WebSocket connections")
		return "", false, nil
	}

	// Sort agents by load (number of assigned jobs) to select the least loaded agent
	sortedAgents, err := s.sortAgentsByLoad(connectedAgents, slackIntegrationID)
	if err != nil {
		log.Printf("❌ Failed to sort agents by load: %v", err)
		return "", false, fmt.Errorf("failed to sort agents by load: %w", err)
	}

	selectedAgent := sortedAgents[0].agent
	log.Printf("🎯 Selected agent %s with %d active messages (least loaded)", selectedAgent.ID, sortedAgents[0].load)

	// Assign the job to the selected agent (agents can now handle multiple jobs simultaneously)
	if err := s.agentsService.AssignAgentToJob(selectedAgent.ID, jobID, slackIntegrationID); err != nil {
		log.Printf("❌ Failed to assign job %s to agent %s: %v", jobID, selectedAgent.ID, err)
		return "", false, fmt.Errorf("failed to assign job to agent: %w", err)
	}

	log.Printf("✅ Assigned job %s to agent %s", jobID, selectedAgent.ID)
	return selectedAgent.WSConnectionID, true, nil
}

type agentWithLoad struct {
	agent *models.ActiveAgent
	load  int
}

func (s *CoreUseCase) sortAgentsByLoad(agents []*models.ActiveAgent, slackIntegrationID string) ([]agentWithLoad, error) {
	agentsWithLoad := make([]agentWithLoad, 0, len(agents))

	for _, agent := range agents {
		// Get job IDs assigned to this agent
		jobIDs, err := s.agentsService.GetActiveAgentJobAssignments(agent.ID, slackIntegrationID)
		if err != nil {
			return nil, fmt.Errorf("failed to get job assignments for agent %s: %w", agent.ID, err)
		}

		// Get count of active messages (IN_PROGRESS or QUEUED) for these jobs
		activeMessageCount, err := s.jobsService.GetActiveMessageCountForJobs(jobIDs, slackIntegrationID)
		if err != nil {
			return nil, fmt.Errorf("failed to get active message count for agent %s: %w", agent.ID, err)
		}

		agentsWithLoad = append(agentsWithLoad, agentWithLoad{agent: agent, load: activeMessageCount})
	}

	// Sort by load (ascending - least loaded first)
	sort.Slice(agentsWithLoad, func(i, j int) bool {
		return agentsWithLoad[i].load < agentsWithLoad[j].load
	})

	return agentsWithLoad, nil
}

func (s *CoreUseCase) RegisterAgent(client *clients.Client) error {
	log.Printf("📋 Starting to register agent for client %s", client.ID)

	// Pass the agent ID to UpsertActiveAgent
	_, err := s.agentsService.UpsertActiveAgent(client.ID, client.SlackIntegrationID, client.AgentID)
	if err != nil {
		return fmt.Errorf("failed to register agent for client %s: %w", client.ID, err)
	}

	log.Printf("📋 Completed successfully - registered agent for client %s", client.ID)
	return nil
}

func (s *CoreUseCase) DeregisterAgent(client *clients.Client) error {
	log.Printf("📋 Starting to deregister agent for client %s", client.ID)

	// First, get the agent to check for assigned jobs
	agent, err := s.agentsService.GetAgentByWSConnectionID(client.ID, client.SlackIntegrationID)
	if err != nil {
		return fmt.Errorf("failed to find agent for client %s: %w", client.ID, err)
	}

	// Get active jobs for agent cleanup
	jobs, err := s.agentsService.GetActiveAgentJobAssignments(agent.ID, client.SlackIntegrationID)
	if err != nil {
		log.Printf("❌ Failed to get jobs for cleanup: %v", err)
		return fmt.Errorf("failed to get jobs for cleanup: %w", err)
	}
	if len(jobs) == 0 {
		// No jobs to clean up, just delete the agent
		if err := s.agentsService.DeleteActiveAgentByWsConnectionID(client.ID, client.SlackIntegrationID); err != nil {
			return fmt.Errorf("failed to delete agent: %w", err)
		}
		log.Printf("📋 Completed successfully - deregistered agent for client %s", client.ID)
		return nil
	}

	// Clean up all job assignments and send notification for first job
	log.Printf("🧹 Agent %s has %d assigned job(s), cleaning up all assignments", agent.ID, len(jobs))

	// Get the first job for Slack notification
	job, err := s.jobsService.GetJobByID(jobs[0], client.SlackIntegrationID)
	if err != nil {
		log.Printf("❌ Failed to get job %s for cleanup: %v", jobs[0], err)
	} else {
		abandonmentMessage := ":x: The assigned agent was disconnected, abandoning job"
		if err := s.sendSlackMessage(client.SlackIntegrationID, job.SlackChannelID, job.SlackThreadTS, abandonmentMessage); err != nil {
			log.Printf("⚠️ Failed to send abandonment message to Slack thread %s: %v", job.SlackThreadTS, err)
		} else {
			log.Printf("📤 Sent abandonment message to Slack thread %s", job.SlackThreadTS)
		}

		// Update the top-level message emoji to :x:
		if err := s.updateSlackMessageReaction(job.SlackChannelID, job.SlackThreadTS, "x", client.SlackIntegrationID); err != nil {
			log.Printf("⚠️ Failed to update slack message reaction to :x: for abandoned job %s: %v", job.ID, err)
			return fmt.Errorf("failed to update slack message reaction to :x: for abandoned job %s: %w", job.ID, err)
		}
		log.Printf("🔄 Updated top-level message emoji to :x: for abandoned job %s", job.ID)

		// Delete the job
		if err := s.jobsService.DeleteJob(job.ID, client.SlackIntegrationID); err != nil {
			log.Printf("❌ Failed to delete abandoned job %s: %v", job.ID, err)
			return fmt.Errorf("failed to delete abandoned job %s: %w", job.ID, err)
		}
		log.Printf("🗑️ Deleted abandoned job %s", job.ID)
	}

	// Unassign agent from all jobs
	for _, jobID := range jobs {
		if err := s.agentsService.UnassignAgentFromJob(agent.ID, jobID, client.SlackIntegrationID); err != nil {
			log.Printf("❌ Failed to unassign agent %s from job %s: %v", agent.ID, jobID, err)
			return fmt.Errorf("failed to unassign agent %s from job %s: %w", agent.ID, jobID, err)
		}

		log.Printf("🔗 Unassigned agent %s from job %s", agent.ID, jobID)
	}

	// Delete the agent record
	err = s.agentsService.DeleteActiveAgentByWsConnectionID(client.ID, client.SlackIntegrationID)
	if err != nil {
		return fmt.Errorf("failed to deregister agent for client %s: %w", client.ID, err)
	}

	log.Printf("📋 Completed successfully - deregistered agent for client %s", client.ID)
	return nil
}

func (s *CoreUseCase) BroadcastCheckIdleJobs() error {
	log.Printf("📋 Starting to broadcast CheckIdleJobs to all connected agents")

	// Get all slack integrations to broadcast to agents in each integration
	integrations, err := s.slackIntegrationsService.GetAllSlackIntegrations()
	if err != nil {
		return fmt.Errorf("failed to get slack integrations: %w", err)
	}

	if len(integrations) == 0 {
		log.Printf("📋 No slack integrations found")
		return nil
	}

	totalAgentCount := 0
	var broadcastErrors []string
	connectedClientIDs := s.wsClient.GetClientIDs()
	log.Printf("🔍 Found %d connected WebSocket clients", len(connectedClientIDs))

	for _, integration := range integrations {
		slackIntegrationID := integration.ID

		// Get connected agents for this integration using centralized service method
		connectedAgents, err := s.agentsService.GetConnectedActiveAgents(slackIntegrationID, connectedClientIDs)
		if err != nil {
			broadcastErrors = append(broadcastErrors, fmt.Sprintf("failed to get connected agents for integration %s: %v", slackIntegrationID, err))
			continue
		}

		if len(connectedAgents) == 0 {
			continue
		}

		log.Printf("📡 Broadcasting CheckIdleJobs to %d connected agents for integration %s", len(connectedAgents), slackIntegrationID)
		checkIdleJobsMessage := models.UnknownMessage{
			ID:      core.NewID("msg"),
			Type:    models.MessageTypeCheckIdleJobs,
			Payload: models.CheckIdleJobsPayload{},
		}

		for _, agent := range connectedAgents {
			if err := s.wsClient.SendMessage(agent.WSConnectionID, checkIdleJobsMessage); err != nil {
				broadcastErrors = append(broadcastErrors, fmt.Sprintf("failed to send CheckIdleJobs message to agent %s: %v", agent.ID, err))
				continue
			}
			log.Printf("📤 Sent CheckIdleJobs message to agent %s", agent.ID)
			totalAgentCount++
		}
	}

	log.Printf("📋 Completed broadcast - sent CheckIdleJobs to %d agents", totalAgentCount)

	// Return error if there were any broadcast failures
	if len(broadcastErrors) > 0 {
		return fmt.Errorf("CheckIdleJobs broadcast encountered %d errors: %s", len(broadcastErrors), strings.Join(broadcastErrors, "; "))
	}

	log.Printf("📋 Completed successfully - broadcasted CheckIdleJobs to %d agents", totalAgentCount)
	return nil
}

func (s *CoreUseCase) ProcessJobComplete(clientID string, payload models.JobCompletePayload, slackIntegrationID string) error {
	log.Printf("📋 Starting to process job complete from client %s: JobID: %s, Reason: %s", clientID, payload.JobID, payload.Reason)

	// Validate JobID is not empty
	if payload.JobID == "" {
		log.Printf("❌ Empty JobID from client %s", clientID)
		return fmt.Errorf("JobID cannot be empty")
	}

	jobID := payload.JobID

	// Get the job to find the Slack thread information
	job, err := s.jobsService.GetJobByID(jobID, slackIntegrationID)
	if err != nil {
		if strings.Contains(err.Error(), "not found") {
			log.Printf("⚠️ Job %s not found - job may have already been processed or deleted, skipping", jobID)
			return nil
		}
		log.Printf("❌ Failed to get job %s: %v", jobID, err)
		return fmt.Errorf("failed to get job: %w", err)
	}

	// Get the agent by WebSocket connection ID to verify ownership
	agent, err := s.agentsService.GetAgentByWSConnectionID(clientID, slackIntegrationID)
	if err != nil {
		log.Printf("❌ Failed to find agent for client %s: %v", clientID, err)
		return fmt.Errorf("failed to find agent for client: %w", err)
	}

	// Validate that this agent is actually assigned to this job
	if err := s.validateJobBelongsToAgent(agent.ID, jobID, slackIntegrationID); err != nil {
		log.Printf("❌ Agent %s not assigned to job %s: %v", agent.ID, jobID, err)
		return fmt.Errorf("agent not assigned to job: %w", err)
	}

	// Set white_check_mark emoji on the top-level message to indicate job completion
	if err := s.updateSlackMessageReaction(job.SlackChannelID, job.SlackThreadTS, "white_check_mark", slackIntegrationID); err != nil {
		log.Printf("⚠️ Failed to update top-level message reaction for completed job %s: %v", jobID, err)
		// Don't return error - this is not critical to job completion
	}

	// Unassign the agent from the job
	if err := s.agentsService.UnassignAgentFromJob(agent.ID, jobID, slackIntegrationID); err != nil {
		log.Printf("❌ Failed to unassign agent %s from job %s: %v", agent.ID, jobID, err)
		return fmt.Errorf("failed to unassign agent from job: %w", err)
	}
	log.Printf("✅ Unassigned agent %s from completed job %s", agent.ID, jobID)

	// Delete the job and its associated processed messages
	if err := s.jobsService.DeleteJob(jobID, slackIntegrationID); err != nil {
		log.Printf("❌ Failed to delete completed job %s: %v", jobID, err)
		return fmt.Errorf("failed to delete completed job: %w", err)
	}
	log.Printf("🗑️ Deleted completed job %s", jobID)

	// Send completion message to Slack thread with reason
	if err := s.sendSystemMessage(slackIntegrationID, job.SlackChannelID, job.SlackThreadTS, payload.Reason); err != nil {
		log.Printf("❌ Failed to send completion message to Slack thread %s: %v", job.SlackThreadTS, err)
		return fmt.Errorf("failed to send completion message to Slack: %w", err)
	}

	log.Printf("📤 Sent completion message to Slack thread %s: %s", job.SlackThreadTS, payload.Reason)
	log.Printf("📋 Completed successfully - processed job complete for job %s", jobID)
	return nil
}

func (s *CoreUseCase) ProcessQueuedJobs() error {
	log.Printf("📋 Starting to process queued jobs")

	// Get all slack integrations
	integrations, err := s.slackIntegrationsService.GetAllSlackIntegrations()
	if err != nil {
		return fmt.Errorf("failed to get slack integrations: %w", err)
	}

	if len(integrations) == 0 {
		log.Printf("📋 No slack integrations found")
		return nil
	}

	totalProcessedJobs := 0
	var processingErrors []string

	for _, integration := range integrations {
		slackIntegrationID := integration.ID

		// Get jobs with queued messages for this integration
		queuedJobs, err := s.jobsService.GetJobsWithQueuedMessages(slackIntegrationID)
		if err != nil {
			processingErrors = append(processingErrors, fmt.Sprintf("failed to get queued jobs for integration %s: %v", slackIntegrationID, err))
			continue
		}

		if len(queuedJobs) == 0 {
			continue
		}

		log.Printf("🔍 Found %d jobs with queued messages for integration %s", len(queuedJobs), slackIntegrationID)

		// Try to assign each queued job to an available agent
		for _, job := range queuedJobs {
			log.Printf("🔄 Processing queued job %s", job.ID)

			// Try to assign job to an available agent
			clientID, assigned, err := s.tryAssignJobToAgent(job.ID, slackIntegrationID)
			if err != nil {
				processingErrors = append(processingErrors, fmt.Sprintf("failed to assign queued job %s: %v", job.ID, err))
				continue
			}

			if !assigned {
				log.Printf("⚠️ Still no agents available for queued job %s", job.ID)
				continue
			}

			// Job was successfully assigned - get queued messages and send them to agent
			queuedMessages, err := s.jobsService.GetProcessedMessagesByJobIDAndStatus(job.ID, models.ProcessedSlackMessageStatusQueued, slackIntegrationID)
			if err != nil {
				processingErrors = append(processingErrors, fmt.Sprintf("failed to get queued messages for job %s: %v", job.ID, err))
				continue
			}

			log.Printf("📨 Found %d queued messages for job %s", len(queuedMessages), job.ID)

			// Process each queued message
			for _, message := range queuedMessages {
				// Update message status to IN_PROGRESS
				updatedMessage, err := s.jobsService.UpdateProcessedSlackMessage(message.ID, models.ProcessedSlackMessageStatusInProgress, slackIntegrationID)
				if err != nil {
					processingErrors = append(processingErrors, fmt.Sprintf("failed to update message %s status: %v", message.ID, err))
					continue
				}

				// Update Slack reaction to show processing (eyes emoji)
				if err := s.updateSlackMessageReaction(updatedMessage.SlackChannelID, updatedMessage.SlackTS, "eyes", slackIntegrationID); err != nil {
					log.Printf("⚠️ Failed to update slack reaction for message %s: %v", message.ID, err)
				}

				// Determine if this is the first message in the job (new conversation)
				allMessages, err := s.jobsService.GetProcessedMessagesByJobIDAndStatus(job.ID, models.ProcessedSlackMessageStatusCompleted, slackIntegrationID)
				if err != nil {
					log.Printf("⚠️ Failed to check for existing messages in job %s: %v", job.ID, err)
				}
				isNewConversation := len(allMessages) == 0

				// Send work to assigned agent
				if isNewConversation {
					if err := s.sendStartConversationToAgent(clientID, updatedMessage); err != nil {
						processingErrors = append(processingErrors, fmt.Sprintf("failed to send start conversation for message %s: %v", message.ID, err))
						continue
					}
				} else {
					if err := s.sendUserMessageToAgent(clientID, updatedMessage); err != nil {
						processingErrors = append(processingErrors, fmt.Sprintf("failed to send user message %s: %v", message.ID, err))
						continue
					}
				}

				log.Printf("✅ Successfully assigned and sent queued message %s to agent", message.ID)
			}

			totalProcessedJobs++
			log.Printf("✅ Successfully processed queued job %s with %d messages", job.ID, len(queuedMessages))
		}
	}

	log.Printf("📋 Completed queue processing - processed %d jobs", totalProcessedJobs)

	// Return error if there were any processing failures
	if len(processingErrors) > 0 {
		return fmt.Errorf("queued job processing encountered %d errors: %s", len(processingErrors), strings.Join(processingErrors, "; "))
	}

	log.Printf("📋 Completed successfully - processed %d queued jobs", totalProcessedJobs)
	return nil
}

func (s *CoreUseCase) CleanupInactiveAgents() error {
	log.Printf("📋 Starting to cleanup inactive agents (>10 minutes)")

	// Get all slack integrations
	integrations, err := s.slackIntegrationsService.GetAllSlackIntegrations()
	if err != nil {
		return fmt.Errorf("failed to get slack integrations: %w", err)
	}

	if len(integrations) == 0 {
		log.Printf("📋 No slack integrations found")
		return nil
	}

	totalInactiveAgents := 0
	var cleanupErrors []string
	inactiveThresholdMinutes := 10 // 10 minutes

	for _, integration := range integrations {
		slackIntegrationID := integration.ID

		// Get inactive agents for this integration
		inactiveAgents, err := s.agentsService.GetInactiveAgents(slackIntegrationID, inactiveThresholdMinutes)
		if err != nil {
			cleanupErrors = append(cleanupErrors, fmt.Sprintf("failed to get inactive agents for integration %s: %v", slackIntegrationID, err))
			continue
		}

		if len(inactiveAgents) == 0 {
			continue
		}

		log.Printf("🔍 Found %d inactive agents for integration %s", len(inactiveAgents), slackIntegrationID)

		// Delete each inactive agent
		for _, agent := range inactiveAgents {
			log.Printf("🧹 Found inactive agent %s (last active: %s) - cleaning up", agent.ID, agent.LastActiveAt.Format("2006-01-02 15:04:05"))

			// Delete the inactive agent - CASCADE DELETE will automatically clean up job assignments
			if err := s.agentsService.DeleteActiveAgent(agent.ID, slackIntegrationID); err != nil {
				cleanupErrors = append(cleanupErrors, fmt.Sprintf("failed to delete inactive agent %s: %v", agent.ID, err))
				continue
			}

			log.Printf("✅ Deleted inactive agent %s (CASCADE DELETE cleaned up job assignments)", agent.ID)
			totalInactiveAgents++
		}
	}

	log.Printf("📋 Completed cleanup - removed %d inactive agents", totalInactiveAgents)

	// Return error if there were any cleanup failures
	if len(cleanupErrors) > 0 {
		return fmt.Errorf("inactive agent cleanup encountered %d errors: %s", len(cleanupErrors), strings.Join(cleanupErrors, "; "))
	}

	log.Printf("📋 Completed successfully - cleaned up %d inactive agents", totalInactiveAgents)
	return nil
}

func (s *CoreUseCase) ProcessPing(client *clients.Client) error {
	log.Printf("📋 Starting to process ping from client %s", client.ID)

	// Update the agent's last_active_at timestamp
	if err := s.agentsService.UpdateAgentLastActiveAt(client.ID, client.SlackIntegrationID); err != nil {
		log.Printf("❌ Failed to update agent last_active_at for client %s: %v", client.ID, err)
		return fmt.Errorf("failed to update agent last_active_at: %w", err)
	}

	return nil
}

func (s *CoreUseCase) ProcessReactionAdded(userID, channelID, messageTS, slackIntegrationID string) error {
	log.Printf("📋 Starting to process reaction added by %s on message %s in channel %s", userID, messageTS, channelID)

	// Find the job by thread TS and channel - the messageTS is the thread root
	job, err := s.jobsService.GetJobBySlackThread(messageTS, channelID, slackIntegrationID)
	if err != nil {
		// Job not found - this might be a reaction on a non-job message
		log.Printf("⏭️ No job found for message %s in channel %s - ignoring reaction", messageTS, channelID)
		return nil
	}

	// Check if the user who added the reaction is the same as the user who created the job
	if job.SlackUserID != userID {
		log.Printf("⏭️ Reaction from %s ignored - job %s was created by %s", userID, job.ID, job.SlackUserID)
		return nil
	}

	log.Printf("✅ Job completion reaction confirmed - user %s is the job creator", userID)

	// Get the assigned agent for this job to unassign them
	agent, err := s.agentsService.GetAgentByJobID(job.ID, slackIntegrationID)
	if err != nil {
		log.Printf("⚠️ Failed to find agent for job %s: %v", job.ID, err)
		// Don't return error - continue with job completion
	}

	// If agent is found, unassign them from the job
	if agent != nil {
		if err := s.agentsService.UnassignAgentFromJob(agent.ID, job.ID, slackIntegrationID); err != nil {
			log.Printf("❌ Failed to unassign agent %s from job %s: %v", agent.ID, job.ID, err)
			return fmt.Errorf("failed to unassign agent from job: %w", err)
		}
		log.Printf("✅ Unassigned agent %s from manually completed job %s", agent.ID, job.ID)
	}

	// Update Slack reactions - remove eyes emoji and add white_check_mark
	if err := s.updateSlackMessageReaction(job.SlackChannelID, job.SlackThreadTS, "white_check_mark", slackIntegrationID); err != nil {
		log.Printf("⚠️ Failed to update reaction for completed job %s: %v", job.ID, err)
		// Don't return error - this is not critical
	}

	// Send completion message to Slack thread
	if err := s.sendSystemMessage(slackIntegrationID, job.SlackChannelID, job.SlackThreadTS, "Job manually marked as complete"); err != nil {
		log.Printf("❌ Failed to send completion message to Slack thread %s: %v", job.SlackThreadTS, err)
		return fmt.Errorf("failed to send completion message to Slack: %w", err)
	}

	// Delete the job and its associated processed messages
	if err := s.jobsService.DeleteJob(job.ID, slackIntegrationID); err != nil {
		log.Printf("❌ Failed to delete completed job %s: %v", job.ID, err)
		return fmt.Errorf("failed to delete completed job: %w", err)
	}

	log.Printf("📤 Sent completion message to Slack thread %s", job.SlackThreadTS)
	log.Printf("🗑️ Deleted manually completed job %s", job.ID)
	log.Printf("📋 Completed successfully - processed manual job completion for job %s", job.ID)
	return nil
}

func (s *CoreUseCase) sendSlackMessage(slackIntegrationID, channelID, threadTS, message string) error {
	log.Printf("📋 Starting to send message to channel %s, thread %s: %s", channelID, threadTS, message)

	// Get integration-specific Slack client
	slackClient, err := s.getSlackClientForIntegration(slackIntegrationID)
	if err != nil {
		return fmt.Errorf("failed to get Slack client for integration: %w", err)
	}

	// Send message to Slack
	_, _, err = slackClient.PostMessage(channelID,
		slack.MsgOptionText(utils.ConvertMarkdownToSlack(message), false),
		slack.MsgOptionTS(threadTS),
	)
	if err != nil {
		return fmt.Errorf("failed to send message to Slack: %w", err)
	}

	log.Printf("📋 Completed successfully - sent message to channel %s, thread %s", channelID, threadTS)
	return nil
}

func (s *CoreUseCase) sendSystemMessage(slackIntegrationID, channelID, threadTS, message string) error {
	log.Printf("📋 Starting to send system message to channel %s, thread %s: %s", channelID, threadTS, message)

	// Prepend gear emoji to message
	systemMessage := ":gear: " + message

	// Use the base sendSlackMessage function
	return s.sendSlackMessage(slackIntegrationID, channelID, threadTS, systemMessage)
}<|MERGE_RESOLUTION|>--- conflicted
+++ resolved
@@ -427,11 +427,7 @@
 	}
 
 	// Remove existing reactions
-<<<<<<< HEAD
-	reactionsToRemove := []string{"eyes", "hourglass", "white_check_mark", "x"}
-=======
-	reactionsToRemove := []string{"eyes", "hourglass", "white_check_mark", "hand"}
->>>>>>> 19184d3c
+	reactionsToRemove := []string{"eyes", "hourglass", "white_check_mark", "hand", "x"}
 	for _, emoji := range reactionsToRemove {
 		if err := slackClient.RemoveReaction(emoji, slack.ItemRef{
 			Channel:   channelID,
